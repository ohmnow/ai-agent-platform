--- conflicted
+++ resolved
@@ -244,22 +244,6 @@
   @@index([start])
 }
 
-<<<<<<< HEAD
-model Task {
-  id          String      @id @default(uuid())
-  title       String
-  description String?
-  status      TaskStatus  @default(TODO)
-  priority    TaskPriority @default(MEDIUM)
-  dueDate     DateTime?
-  completedAt DateTime?
-  tags        String?     // Comma-separated tags
-  estimatedMinutes Int?    // Time estimate in minutes
-  actualMinutes    Int?    // Actual time spent
-  userId      String      @default("user-001")
-  createdAt   DateTime    @default(now())
-  updatedAt   DateTime    @updatedAt
-=======
 // ===== INVESTING MODELS (Additional) =====
 
 model StockQuote {
@@ -327,16 +311,21 @@
   // Tags/categories
   tags        String?  // Comma-separated
 
-  createdAt   DateTime @default(now())
-  updatedAt   DateTime @updatedAt
->>>>>>> b9eaa246
+  // Additional PR #9 fields
+  estimatedMinutes Int?    // Time estimate in minutes
+  actualMinutes    Int?    // Actual time spent
+
+  createdAt   DateTime @default(now())
+  updatedAt   DateTime @updatedAt
 
   @@index([userId])
   @@index([status])
   @@index([dueDate])
-}
-
-<<<<<<< HEAD
+  @@index([priority])
+}
+
+// ===== TASK/CALENDAR MODELS (Additional from PR #9) =====
+
 model TimeBlock {
   id          String   @id @default(uuid())
   title       String
@@ -346,36 +335,10 @@
   category    String   // e.g., "Deep Work", "Meetings", "Admin"
   description String?
   userId      String   @default("user-001")
-=======
-// ===== EMAIL METADATA (Optional Cache) =====
-
-model EmailMetadata {
-  id          String   @id @default(uuid())
-  userId      String
-  user        User     @relation(fields: [userId], references: [id], onDelete: Cascade)
-
-  externalId  String   @unique // Gmail message ID
-  subject     String
-  sender      String
-  recipients  String   // JSON array
-
-  receivedAt  DateTime
-  readAt      DateTime?
-
-  // Categorization
-  category    String?  // work, personal, newsletter, promotion
-  priority    String?  // high, medium, low
-
-  // AI-generated
-  summary     String?  // Brief summary
-  actionItems String?  // JSON array of extracted action items
-
->>>>>>> b9eaa246
-  createdAt   DateTime @default(now())
-  updatedAt   DateTime @updatedAt
-
-  @@index([userId])
-<<<<<<< HEAD
+  createdAt   DateTime @default(now())
+  updatedAt   DateTime @updatedAt
+
+  @@index([userId])
   @@index([start])
   @@index([category])
 }
@@ -395,19 +358,33 @@
   @@index([date])
 }
 
-enum TaskStatus {
-  TODO
-  IN_PROGRESS
-  DONE
-  CANCELLED
-}
-
-enum TaskPriority {
-  LOW
-  MEDIUM
-  HIGH
-  URGENT
-=======
+// ===== EMAIL METADATA (Optional Cache) =====
+
+model EmailMetadata {
+  id          String   @id @default(uuid())
+  userId      String
+  user        User     @relation(fields: [userId], references: [id], onDelete: Cascade)
+
+  externalId  String   @unique // Gmail message ID
+  subject     String
+  sender      String
+  recipients  String   // JSON array
+
+  receivedAt  DateTime
+  readAt      DateTime?
+
+  // Categorization
+  category    String?  // work, personal, newsletter, promotion
+  priority    String?  // high, medium, low
+
+  // AI-generated
+  summary     String?  // Brief summary
+  actionItems String?  // JSON array of extracted action items
+
+  createdAt   DateTime @default(now())
+  updatedAt   DateTime @updatedAt
+
+  @@index([userId])
   @@index([receivedAt])
   @@index([externalId])
 }
@@ -470,5 +447,4 @@
   @@index([agentId])
   @@index([nextRun])
   @@index([enabled])
->>>>>>> b9eaa246
 }