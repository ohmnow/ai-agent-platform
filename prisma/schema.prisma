// Agentcomm Database Schema
// Multi-agent productivity platform with user management and agent workspaces

generator client {
  provider = "prisma-client-js"
  output   = "../src/generated/prisma"
}

datasource db {
  provider = "sqlite"
  url      = env("DATABASE_URL")
}

// ===== USER MANAGEMENT =====

model User {
  id        String   @id @default(uuid())
  email     String   @unique
  name      String?
  createdAt DateTime @default(now())
  updatedAt DateTime @updatedAt

  // User preferences and goals
  goals              String? // JSON array of user goals
  interests          String? // JSON array of interests
  riskTolerance      String? // conservative, moderate, aggressive
  enabledAgents      String? // JSON array of enabled agent IDs

  // Relations
  transactions       Transaction[]
  notes              Note[]
  calendarEvents     CalendarEvent[]
  portfolios         Portfolio[]
  budgets            Budget[]
  agentWorkspaces    AgentWorkspace[]
  conversations      Conversation[]
  tasks              Task[]
  emailMetadata      EmailMetadata[]
  shoppingWishlist   ShoppingItem[]

  @@index([email])
}

// ===== AGENT WORKSPACES =====

model AgentWorkspace {
  id        String   @id @default(uuid())
  userId    String
  user      User     @relation(fields: [userId], references: [id], onDelete: Cascade)

  agentId   String   // finance, investing, email, etc.
  agentName String

  // Agent-specific configuration
  config    String?  // JSON configuration

  // Agent memory and state
  memory    String?  // JSON memory object
  lastRun   DateTime?

  createdAt DateTime @default(now())
  updatedAt DateTime @updatedAt

  @@unique([userId, agentId])
  @@index([userId])
  @@index([agentId])
}

// ===== CONVERSATION HISTORY =====

model Conversation {
  id          String   @id @default(uuid())
  userId      String
  user        User     @relation(fields: [userId], references: [id], onDelete: Cascade)

  sessionId   String   @unique
  agentId     String?  // Which agent handled this conversation

  // Conversation metadata
  title       String?  // Auto-generated or user-provided
  summary     String?  // AI-generated summary

  messages    Message[]

  createdAt   DateTime @default(now())
  updatedAt   DateTime @updatedAt

  @@index([userId])
  @@index([agentId])
  @@index([sessionId])
}

model Message {
  id             String       @id @default(uuid())
  conversationId String
  conversation   Conversation @relation(fields: [conversationId], references: [id], onDelete: Cascade)

  role           String       // user, assistant, system
  content        String       // Message content

  // Tool usage tracking
  toolsUsed      String?      // JSON array of tools used

  createdAt      DateTime     @default(now())

  @@index([conversationId])
  @@index([createdAt])
}

// ===== FINANCIAL DATA =====

model Transaction {
  id          String   @id @default(uuid())
  userId      String
  user        User     @relation(fields: [userId], references: [id], onDelete: Cascade)

  date        DateTime
  amount      Float
  description String
  category    String
  merchant    String?

  // Optional: link to budget
  budgetId    String?
  budget      Budget?  @relation(fields: [budgetId], references: [id])

  createdAt   DateTime @default(now())
  updatedAt   DateTime @updatedAt

  @@index([userId])
  @@index([category])
  @@index([date])
  @@index([budgetId])
}

model Budget {
  id          String   @id @default(uuid())
  userId      String
  user        User     @relation(fields: [userId], references: [id], onDelete: Cascade)

  category    String
  amount      Float    // Budget limit
  period      String   @default("monthly") // daily, weekly, monthly, yearly

  startDate   DateTime
  endDate     DateTime?

  // Budget status
  spent       Float    @default(0)
  remaining   Float    @default(0)

  transactions Transaction[]

  createdAt   DateTime @default(now())
  updatedAt   DateTime @updatedAt

  @@unique([userId, category, period])
  @@index([userId])
  @@index([category])
}

// ===== INVESTING DATA =====

model Portfolio {
  id          String   @id @default(uuid())
  userId      String
  user        User     @relation(fields: [userId], references: [id], onDelete: Cascade)

  name        String   // e.g., "Main Portfolio", "IRA", "401k"
  accountType String?  // brokerage, ira, 401k, etc.

  holdings    Holding[]

  createdAt   DateTime @default(now())
  updatedAt   DateTime @updatedAt

  @@index([userId])
}

model Holding {
  id          String   @id @default(uuid())
  portfolioId String
  portfolio   Portfolio @relation(fields: [portfolioId], references: [id], onDelete: Cascade)

  symbol      String   // Stock ticker
  shares      Float
  costBasis   Float    // Purchase price per share
  purchaseDate DateTime

  // Current value (updated periodically)
  currentPrice Float?
  lastUpdated  DateTime?

  createdAt   DateTime @default(now())
  updatedAt   DateTime @updatedAt

  @@index([portfolioId])
  @@index([symbol])
}

// ===== NOTES & KNOWLEDGE =====

model Note {
  id        String   @id @default(uuid())
  userId    String
  user      User     @relation(fields: [userId], references: [id], onDelete: Cascade)

  title     String
  content   String
  tags      String   // Comma-separated tags

  // Optional: link to related notes
  relatedNotes String? // JSON array of note IDs

  createdAt DateTime @default(now())
  updatedAt DateTime @updatedAt

  @@index([userId])
  @@index([updatedAt])
}

// ===== CALENDAR & TASKS =====

model CalendarEvent {
  id        String   @id @default(uuid())
  userId    String
  user      User     @relation(fields: [userId], references: [id], onDelete: Cascade)

  title     String
  description String?
  start     DateTime
  end       DateTime
  location  String?
  attendees String?  // JSON array

  // External calendar sync
  externalId String? // Google Calendar event ID
  source     String? @default("manual") // manual, google, outlook

  createdAt DateTime @default(now())
  updatedAt DateTime @updatedAt

  @@index([userId])
  @@index([start])
}

<<<<<<< HEAD
// ===== INVESTING MODELS =====

model Portfolio {
  id          String    @id @default(uuid())
  name        String
  accountType String    // e.g., "401k", "Roth IRA", "Taxable", "HSA"
  broker      String?   // e.g., "Fidelity", "Vanguard", "TD Ameritrade"
  userId      String    @default("user-001")
  holdings    Holding[]
  createdAt   DateTime  @default(now())
  updatedAt   DateTime  @updatedAt

  @@index([userId])
}

model Holding {
  id           String    @id @default(uuid())
  symbol       String    // Stock ticker (e.g., "AAPL", "VTSAX")
  shares       Float     // Number of shares owned
  costBasis    Float     // Average cost per share
  purchaseDate DateTime  // When position was opened
  portfolioId  String
  portfolio    Portfolio @relation(fields: [portfolioId], references: [id], onDelete: Cascade)
  userId       String    @default("user-001")
  createdAt    DateTime  @default(now())
  updatedAt    DateTime  @updatedAt

  @@index([userId])
  @@index([symbol])
  @@index([portfolioId])
}

model StockQuote {
  id             String   @id @default(uuid())
  symbol         String   @unique
  price          Float
  change         Float
  changePercent  Float
  volume         Int?
  marketCap      Float?
  peRatio        Float?
  dividendYield  Float?
  high52Week     Float?
  low52Week      Float?
  updatedAt      DateTime @updatedAt
  createdAt      DateTime @default(now())

  @@index([symbol])
  @@index([updatedAt])
}

model DividendHistory {
  id          String   @id @default(uuid())
  symbol      String
  amount      Float    // Dividend amount per share
  exDate      DateTime // Ex-dividend date
  payDate     DateTime // Payment date
  frequency   String   // "quarterly", "monthly", "annual"
  createdAt   DateTime @default(now())

  @@index([symbol])
  @@index([exDate])
}

model MarketIndex {
  id            String   @id @default(uuid())
  symbol        String   @unique // "^GSPC" (S&P 500), "^IXIC" (NASDAQ), "^DJI" (Dow Jones)
  name          String   // "S&P 500", "NASDAQ Composite", "Dow Jones Industrial Average"
  value         Float
  change        Float
  changePercent Float
  updatedAt     DateTime @updatedAt
  createdAt     DateTime @default(now())

  @@index([symbol])
  @@index([updatedAt])
=======
model Task {
  id          String   @id @default(uuid())
  userId      String
  user        User     @relation(fields: [userId], references: [id], onDelete: Cascade)

  title       String
  description String?
  status      String   @default("pending") // pending, in_progress, completed, cancelled
  priority    String?  // low, medium, high

  dueDate     DateTime?
  completedAt DateTime?

  // Optional: link to calendar event
  eventId     String?

  // Tags/categories
  tags        String?  // Comma-separated

  createdAt   DateTime @default(now())
  updatedAt   DateTime @updatedAt

  @@index([userId])
  @@index([status])
  @@index([dueDate])
}

// ===== EMAIL METADATA (Optional Cache) =====

model EmailMetadata {
  id          String   @id @default(uuid())
  userId      String
  user        User     @relation(fields: [userId], references: [id], onDelete: Cascade)

  externalId  String   @unique // Gmail message ID
  subject     String
  sender      String
  recipients  String   // JSON array

  receivedAt  DateTime
  readAt      DateTime?

  // Categorization
  category    String?  // work, personal, newsletter, promotion
  priority    String?  // high, medium, low

  // AI-generated
  summary     String?  // Brief summary
  actionItems String?  // JSON array of extracted action items

  createdAt   DateTime @default(now())
  updatedAt   DateTime @updatedAt

  @@index([userId])
  @@index([receivedAt])
  @@index([externalId])
}

// ===== SHOPPING DATA =====

model ShoppingItem {
  id          String   @id @default(uuid())
  userId      String
  user        User     @relation(fields: [userId], references: [id], onDelete: Cascade)

  name        String
  url         String?
  currentPrice Float?
  targetPrice  Float?  // Alert when price drops below this

  // Product details
  description String?
  imageUrl    String?
  merchant    String?

  // Tracking
  priceHistory String? // JSON array of {date, price}
  lastChecked  DateTime?

  // Status
  purchased   Boolean  @default(false)
  purchasedAt DateTime?

  createdAt   DateTime @default(now())
  updatedAt   DateTime @updatedAt

  @@index([userId])
  @@index([purchased])
}

// ===== SCHEDULED TASKS (Proactive Agent Operations) =====

model ScheduledTask {
  id          String   @id @default(uuid())
  userId      String

  agentId     String   // Which agent should run this
  taskType    String   // market_summary, inbox_summary, etc.

  // Schedule (cron-like)
  schedule    String   // "0 8 * * *" = daily at 8am
  enabled     Boolean  @default(true)

  // Execution tracking
  lastRun     DateTime?
  nextRun     DateTime?
  lastStatus  String?  // success, error
  lastResult  String?  // JSON result data

  createdAt   DateTime @default(now())
  updatedAt   DateTime @updatedAt

  @@index([userId])
  @@index([agentId])
  @@index([nextRun])
  @@index([enabled])
>>>>>>> 39f01e99
}<|MERGE_RESOLUTION|>--- conflicted
+++ resolved
@@ -244,38 +244,7 @@
   @@index([start])
 }
 
-<<<<<<< HEAD
-// ===== INVESTING MODELS =====
-
-model Portfolio {
-  id          String    @id @default(uuid())
-  name        String
-  accountType String    // e.g., "401k", "Roth IRA", "Taxable", "HSA"
-  broker      String?   // e.g., "Fidelity", "Vanguard", "TD Ameritrade"
-  userId      String    @default("user-001")
-  holdings    Holding[]
-  createdAt   DateTime  @default(now())
-  updatedAt   DateTime  @updatedAt
-
-  @@index([userId])
-}
-
-model Holding {
-  id           String    @id @default(uuid())
-  symbol       String    // Stock ticker (e.g., "AAPL", "VTSAX")
-  shares       Float     // Number of shares owned
-  costBasis    Float     // Average cost per share
-  purchaseDate DateTime  // When position was opened
-  portfolioId  String
-  portfolio    Portfolio @relation(fields: [portfolioId], references: [id], onDelete: Cascade)
-  userId       String    @default("user-001")
-  createdAt    DateTime  @default(now())
-  updatedAt    DateTime  @updatedAt
-
-  @@index([userId])
-  @@index([symbol])
-  @@index([portfolioId])
-}
+// ===== INVESTING MODELS (Additional) =====
 
 model StockQuote {
   id             String   @id @default(uuid())
@@ -321,7 +290,8 @@
 
   @@index([symbol])
   @@index([updatedAt])
-=======
+}
+
 model Task {
   id          String   @id @default(uuid())
   userId      String
@@ -438,5 +408,4 @@
   @@index([agentId])
   @@index([nextRun])
   @@index([enabled])
->>>>>>> 39f01e99
 }