// Agentcomm Database Schema
// Multi-agent productivity platform with user management and agent workspaces

generator client {
  provider = "prisma-client-js"
  output   = "../src/generated/prisma"
}

datasource db {
  provider = "sqlite"
  url      = env("DATABASE_URL")
}

// ===== USER MANAGEMENT =====

model User {
  id        String   @id @default(uuid())
  email     String   @unique
  name      String?
  createdAt DateTime @default(now())
  updatedAt DateTime @updatedAt

  // User preferences and goals
  goals              String? // JSON array of user goals
  interests          String? // JSON array of interests
  riskTolerance      String? // conservative, moderate, aggressive
  enabledAgents      String? // JSON array of enabled agent IDs

  // Relations
  transactions       Transaction[]
  notes              Note[]
  calendarEvents     CalendarEvent[]
  portfolios         Portfolio[]
  budgets            Budget[]
  agentWorkspaces    AgentWorkspace[]
  conversations      Conversation[]
  tasks              Task[]
  emailMetadata      EmailMetadata[]
  shoppingWishlist   ShoppingItem[]

  @@index([email])
}

// ===== AGENT WORKSPACES =====

model AgentWorkspace {
  id        String   @id @default(uuid())
  userId    String
  user      User     @relation(fields: [userId], references: [id], onDelete: Cascade)

  agentId   String   // finance, investing, email, etc.
  agentName String

  // Agent-specific configuration
  config    String?  // JSON configuration

  // Agent memory and state
  memory    String?  // JSON memory object
  lastRun   DateTime?

  createdAt DateTime @default(now())
  updatedAt DateTime @updatedAt

  @@unique([userId, agentId])
  @@index([userId])
  @@index([agentId])
}

// ===== CONVERSATION HISTORY =====

model Conversation {
  id          String   @id @default(uuid())
  userId      String
  user        User     @relation(fields: [userId], references: [id], onDelete: Cascade)

  sessionId   String   @unique
  agentId     String?  // Which agent handled this conversation

  // Conversation metadata
  title       String?  // Auto-generated or user-provided
  summary     String?  // AI-generated summary

  messages    Message[]

  createdAt   DateTime @default(now())
  updatedAt   DateTime @updatedAt

  @@index([userId])
  @@index([agentId])
  @@index([sessionId])
}

model Message {
  id             String       @id @default(uuid())
  conversationId String
  conversation   Conversation @relation(fields: [conversationId], references: [id], onDelete: Cascade)

  role           String       // user, assistant, system
  content        String       // Message content

  // Tool usage tracking
  toolsUsed      String?      // JSON array of tools used

  createdAt      DateTime     @default(now())

  @@index([conversationId])
  @@index([createdAt])
}

// ===== FINANCIAL DATA =====

model Transaction {
  id          String   @id @default(uuid())
  userId      String
  user        User     @relation(fields: [userId], references: [id], onDelete: Cascade)

  date        DateTime
  amount      Float
  description String
  category    String
  merchant    String?

  // Optional: link to budget
  budgetId    String?
  budget      Budget?  @relation(fields: [budgetId], references: [id])

  createdAt   DateTime @default(now())
  updatedAt   DateTime @updatedAt

  @@index([userId])
  @@index([category])
  @@index([date])
  @@index([budgetId])
}

model Budget {
  id          String   @id @default(uuid())
  userId      String
  user        User     @relation(fields: [userId], references: [id], onDelete: Cascade)

  category    String
  amount      Float    // Budget limit
  period      String   @default("monthly") // daily, weekly, monthly, yearly

  startDate   DateTime
  endDate     DateTime?

  // Budget status
  spent       Float    @default(0)
  remaining   Float    @default(0)

  transactions Transaction[]

  createdAt   DateTime @default(now())
  updatedAt   DateTime @updatedAt

  @@unique([userId, category, period])
  @@index([userId])
  @@index([category])
}

// ===== INVESTING DATA =====

model Portfolio {
  id          String   @id @default(uuid())
  userId      String
  user        User     @relation(fields: [userId], references: [id], onDelete: Cascade)

  name        String   // e.g., "Main Portfolio", "IRA", "401k"
  accountType String?  // brokerage, ira, 401k, etc.

  holdings    Holding[]

  createdAt   DateTime @default(now())
  updatedAt   DateTime @updatedAt

  @@index([userId])
}

model Holding {
  id          String   @id @default(uuid())
  portfolioId String
  portfolio   Portfolio @relation(fields: [portfolioId], references: [id], onDelete: Cascade)

  symbol      String   // Stock ticker
  shares      Float
  costBasis   Float    // Purchase price per share
  purchaseDate DateTime

  // Current value (updated periodically)
  currentPrice Float?
  lastUpdated  DateTime?

  createdAt   DateTime @default(now())
  updatedAt   DateTime @updatedAt

  @@index([portfolioId])
  @@index([symbol])
}

// ===== NOTES & KNOWLEDGE =====

model Note {
  id        String   @id @default(uuid())
  userId    String
  user      User     @relation(fields: [userId], references: [id], onDelete: Cascade)

  title     String
  content   String
  tags      String   // Comma-separated tags

  // Optional: link to related notes
  relatedNotes String? // JSON array of note IDs

  createdAt DateTime @default(now())
  updatedAt DateTime @updatedAt

  @@index([userId])
  @@index([updatedAt])
}

// ===== CALENDAR & TASKS =====

model CalendarEvent {
  id        String   @id @default(uuid())
  userId    String
  user      User     @relation(fields: [userId], references: [id], onDelete: Cascade)

  title     String
  description String?
  start     DateTime
  end       DateTime
  location  String?
  attendees String?  // JSON array

  // External calendar sync
  externalId String? // Google Calendar event ID
  source     String? @default("manual") // manual, google, outlook

  createdAt DateTime @default(now())
  updatedAt DateTime @updatedAt

  @@index([userId])
  @@index([start])
}

<<<<<<< HEAD
// TODO for Claude Code: Implement PlaidItem model
// This model stores Plaid-specific connection data per user
//
// Requirements:
// 1. Add PlaidItem model with fields:
//    - id: String (UUID)
//    - userId: String (foreign key to User)
//    - itemId: String (Plaid's item_id)
//    - accessToken: String (encrypted - store via credentials vault pattern)
//    - institutionId: String (e.g., 'ins_109508')
//    - institutionName: String (e.g., 'Chase')
//    - accounts: String (JSON array of account objects)
//    - cursor: String? (for transactionsSync API pagination)
//    - lastSync: DateTime? (last successful transaction sync)
//    - status: String? (active, needs_reauth, error)
//    - error: String? (JSON - error details if any)
//    - createdAt: DateTime
//    - updatedAt: DateTime
//
// 2. Add unique constraint on [userId, itemId]
// 3. Add index on userId for fast lookups
// 4. Add relation to User model (if not exists from PR #1)
//
// Example schema:
//
// model PlaidItem {
//   id              String    @id @default(uuid())
//   userId          String
//   itemId          String
//   accessToken     String
//   institutionId   String
//   institutionName String
//   accounts        String    // JSON: [{ id, name, type, mask }]
//   cursor          String?
//   lastSync        DateTime?
//   status          String    @default("active")
//   error           String?
//   createdAt       DateTime  @default(now())
//   updatedAt       DateTime  @updatedAt
//
//   user User @relation(fields: [userId], references: [id], onDelete: Cascade)
//
//   @@unique([userId, itemId])
//   @@index([userId])
//   @@index([status])
// }
=======
// ===== INVESTING MODELS (Additional) =====

model StockQuote{
  id             String   @id @default(uuid())
  symbol         String   @unique
  price          Float
  change         Float
  changePercent  Float
  volume         Int?
  marketCap      Float?
  peRatio        Float?
  dividendYield  Float?
  high52Week     Float?
  low52Week      Float?
  updatedAt      DateTime @updatedAt
  createdAt      DateTime @default(now())

  @@index([symbol])
  @@index([updatedAt])
}

model DividendHistory {
  id          String   @id @default(uuid())
  symbol      String
  amount      Float    // Dividend amount per share
  exDate      DateTime // Ex-dividend date
  payDate     DateTime // Payment date
  frequency   String   // "quarterly", "monthly", "annual"
  createdAt   DateTime @default(now())

  @@index([symbol])
  @@index([exDate])
}

model MarketIndex {
  id            String   @id @default(uuid())
  symbol        String   @unique // "^GSPC" (S&P 500), "^IXIC" (NASDAQ), "^DJI" (Dow Jones)
  name          String   // "S&P 500", "NASDAQ Composite", "Dow Jones Industrial Average"
  value         Float
  change        Float
  changePercent Float
  updatedAt     DateTime @updatedAt
  createdAt     DateTime @default(now())

  @@index([symbol])
  @@index([updatedAt])
}

model Task {
  id          String   @id @default(uuid())
  userId      String
  user        User     @relation(fields: [userId], references: [id], onDelete: Cascade)

  title       String
  description String?
  status      String   @default("pending") // pending, in_progress, completed, cancelled
  priority    String?  // low, medium, high

  dueDate     DateTime?
  completedAt DateTime?

  // Optional: link to calendar event
  eventId     String?

  // Tags/categories
  tags        String?  // Comma-separated

  // Additional PR #9 fields
  estimatedMinutes Int?    // Time estimate in minutes
  actualMinutes    Int?    // Actual time spent

  createdAt   DateTime @default(now())
  updatedAt   DateTime @updatedAt

  @@index([userId])
  @@index([status])
  @@index([dueDate])
  @@index([priority])
}

// ===== TASK/CALENDAR MODELS (Additional from PR #9) =====

model TimeBlock {
  id          String   @id @default(uuid())
  title       String
  start       DateTime
  end         DateTime
  taskId      String?  // Optional link to a task
  category    String   // e.g., "Deep Work", "Meetings", "Admin"
  description String?
  userId      String   @default("user-001")
  createdAt   DateTime @default(now())
  updatedAt   DateTime @updatedAt

  @@index([userId])
  @@index([start])
  @@index([category])
}

model ProductivityLog {
  id             String   @id @default(uuid())
  date           DateTime
  tasksCompleted Int      @default(0)
  timeSpent      Int      // Total minutes spent on tasks
  focusRating    Int?     // 1-5 rating of focus quality
  notes          String?  // Reflection notes
  userId         String   @default("user-001")
  createdAt      DateTime @default(now())
  updatedAt      DateTime @updatedAt

  @@index([userId])
  @@index([date])
}

// ===== EMAIL METADATA (Optional Cache) =====

model EmailMetadata {
  id          String   @id @default(uuid())
  userId      String
  user        User     @relation(fields: [userId], references: [id], onDelete: Cascade)

  externalId  String   @unique // Gmail message ID
  subject     String
  sender      String
  recipients  String   // JSON array

  receivedAt  DateTime
  readAt      DateTime?

  // Categorization
  category    String?  // work, personal, newsletter, promotion
  priority    String?  // high, medium, low

  // AI-generated
  summary     String?  // Brief summary
  actionItems String?  // JSON array of extracted action items

  createdAt   DateTime @default(now())
  updatedAt   DateTime @updatedAt

  @@index([userId])
  @@index([receivedAt])
  @@index([externalId])
}

// ===== SHOPPING DATA =====

model ShoppingItem {
  id          String   @id @default(uuid())
  userId      String
  user        User     @relation(fields: [userId], references: [id], onDelete: Cascade)

  name        String
  url         String?
  currentPrice Float?
  targetPrice  Float?  // Alert when price drops below this

  // Product details
  description String?
  imageUrl    String?
  merchant    String?

  // Tracking
  priceHistory String? // JSON array of {date, price}
  lastChecked  DateTime?

  // Status
  purchased   Boolean  @default(false)
  purchasedAt DateTime?

  createdAt   DateTime @default(now())
  updatedAt   DateTime @updatedAt

  @@index([userId])
  @@index([purchased])
}

// ===== SCHEDULED TASKS (Proactive Agent Operations) =====

model ScheduledTask {
  id          String   @id @default(uuid())
  userId      String

  agentId     String   // Which agent should run this
  taskType    String   // market_summary, inbox_summary, etc.

  // Schedule (cron-like)
  schedule    String   // "0 8 * * *" = daily at 8am
  enabled     Boolean  @default(true)

  // Execution tracking
  lastRun     DateTime?
  nextRun     DateTime?
  lastStatus  String?  // success, error
  lastResult  String?  // JSON result data

  createdAt   DateTime @default(now())
  updatedAt   DateTime @updatedAt

  @@index([userId])
  @@index([agentId])
  @@index([nextRun])
  @@index([enabled])
}

// ===== OAUTH & API CREDENTIALS =====

model ApiCredential {
  id           String    @id @default(uuid())
  userId       String
  service      String    // e.g., "gmail", "google-calendar", "plaid"
  accessToken  String    // Encrypted access token
  refreshToken String?   // Encrypted refresh token
  expiresAt    DateTime? // Token expiration
  metadata     String?   // JSON metadata (scopes, etc.)
  createdAt    DateTime  @default(now())
  updatedAt    DateTime  @updatedAt

  user User @relation(fields: [userId], references: [id], onDelete: Cascade)

  @@unique([userId, service])
  @@index([userId])
}
>>>>>>> b97fc3dd
<|MERGE_RESOLUTION|>--- conflicted
+++ resolved
@@ -37,6 +37,8 @@
   tasks              Task[]
   emailMetadata      EmailMetadata[]
   shoppingWishlist   ShoppingItem[]
+  plaidItems         PlaidItem[]
+  apiCredentials     ApiCredential[]
 
   @@index([email])
 }
@@ -244,54 +246,30 @@
   @@index([start])
 }
 
-<<<<<<< HEAD
-// TODO for Claude Code: Implement PlaidItem model
-// This model stores Plaid-specific connection data per user
-//
-// Requirements:
-// 1. Add PlaidItem model with fields:
-//    - id: String (UUID)
-//    - userId: String (foreign key to User)
-//    - itemId: String (Plaid's item_id)
-//    - accessToken: String (encrypted - store via credentials vault pattern)
-//    - institutionId: String (e.g., 'ins_109508')
-//    - institutionName: String (e.g., 'Chase')
-//    - accounts: String (JSON array of account objects)
-//    - cursor: String? (for transactionsSync API pagination)
-//    - lastSync: DateTime? (last successful transaction sync)
-//    - status: String? (active, needs_reauth, error)
-//    - error: String? (JSON - error details if any)
-//    - createdAt: DateTime
-//    - updatedAt: DateTime
-//
-// 2. Add unique constraint on [userId, itemId]
-// 3. Add index on userId for fast lookups
-// 4. Add relation to User model (if not exists from PR #1)
-//
-// Example schema:
-//
-// model PlaidItem {
-//   id              String    @id @default(uuid())
-//   userId          String
-//   itemId          String
-//   accessToken     String
-//   institutionId   String
-//   institutionName String
-//   accounts        String    // JSON: [{ id, name, type, mask }]
-//   cursor          String?
-//   lastSync        DateTime?
-//   status          String    @default("active")
-//   error           String?
-//   createdAt       DateTime  @default(now())
-//   updatedAt       DateTime  @updatedAt
-//
-//   user User @relation(fields: [userId], references: [id], onDelete: Cascade)
-//
-//   @@unique([userId, itemId])
-//   @@index([userId])
-//   @@index([status])
-// }
-=======
+// ===== PLAID INTEGRATION =====
+
+model PlaidItem {
+  id              String    @id @default(uuid())
+  userId          String
+  itemId          String
+  accessToken     String
+  institutionId   String
+  institutionName String
+  accounts        String    // JSON: [{ id, name, type, mask }]
+  cursor          String?
+  lastSync        DateTime?
+  status          String    @default("active")
+  error           String?
+  createdAt       DateTime  @default(now())
+  updatedAt       DateTime  @updatedAt
+
+  user User @relation(fields: [userId], references: [id], onDelete: Cascade)
+
+  @@unique([userId, itemId])
+  @@index([userId])
+  @@index([status])
+}
+
 // ===== INVESTING MODELS (Additional) =====
 
 model StockQuote{
@@ -514,5 +492,4 @@
 
   @@unique([userId, service])
   @@index([userId])
-}
->>>>>>> b97fc3dd
+}