--- conflicted
+++ resolved
@@ -17,11 +17,8 @@
     "lint": "echo \"Linting...\" && exit 0",
     "test:delegation": "tsx src/test/test-delegation.ts",
     "test:orchestrator": "tsx src/test/test-orchestrator.ts",
-<<<<<<< HEAD
     "test:task-calendar": "tsx src/test/test-task-calendar-agent.ts",
-=======
     "test:alpha-vantage": "tsx src/test/test-alpha-vantage.ts",
->>>>>>> b9eaa246
     "example:basic": "tsx src/examples/basic-query.ts",
     "example:tools": "tsx src/examples/custom-tools.ts",
     "example:mcp": "tsx src/examples/mcp-server.ts",
