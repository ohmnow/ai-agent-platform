--- conflicted
+++ resolved
@@ -25,10 +25,8 @@
 import { budgetAnalyzerConfig } from './budget-analyzer.js';
 import { researchAgentConfig } from './research-agent.js';
 import { notesAgentConfig } from './notes-agent.js';
-<<<<<<< HEAD
+import { investingAgentConfig } from './investing-agent.js';
 import { taskCalendarAgentConfig, productivityOptimizerConfig, meetingCoordinatorConfig } from './task-calendar-agent.js';
-=======
-import { investingAgentConfig } from './investing-agent.js';
 import {
   shoppingAgentConfig,
   productSpecsResearcherConfig,
@@ -37,7 +35,6 @@
   dealFinderConfig,
   alternativeFinderConfig
 } from './shopping-agent.js';
->>>>>>> b9eaa246
 import { permissionManager } from '../lib/permissions.js';
 
 export interface AgentEvent {
@@ -102,19 +99,10 @@
   * investing: For investment analysis, portfolio tracking, stock research, market data (use when user mentions stocks, investments, portfolio, trading)
   * research: For web research, fact-checking, information gathering (use when user asks questions needing external knowledge)
   * notes: For accessing and managing user's notes and calendar (use when user references meetings, past conversations, saved info)
-<<<<<<< HEAD
   * task-calendar: For task management, scheduling, time blocking, productivity tracking (use when user mentions tasks, deadlines, productivity, calendar scheduling)
-
-IMPORTANT: Always use the Task tool when delegating. Do not try to answer financial, research, notes, or task management questions directly - delegate to the appropriate agent.
-
-Examples:
-- If user asks "How much did I spend on groceries?", use Task tool with subagent_type="finance"
-- If user asks "Create a task for project review", use Task tool with subagent_type="task-calendar"
-- If user asks "What's my schedule today?", use Task tool with subagent_type="task-calendar"
-=======
   * shopping: For product research, price comparison, deal finding, purchase recommendations (use when user mentions products, shopping, prices, purchases)
 
-IMPORTANT: Always use the Task tool when delegating. Do not try to answer investment, financial, research, or notes questions directly - delegate to the appropriate agent.
+IMPORTANT: Always use the Task tool when delegating. Do not try to answer investment, financial, research, notes, or task management questions directly - delegate to the appropriate agent.
 
 Examples:
 - "What's my portfolio performance?" → use Task tool with subagent_type="investing"
@@ -122,8 +110,9 @@
 - "Analyze Tesla stock" → use Task tool with subagent_type="investing"
 - "Help me optimize my budget" → use Task tool with subagent_type="budget-analyzer"
 - "What are my spending patterns?" → use Task tool with subagent_type="budget-analyzer"
+- "Create a task for project review" → use Task tool with subagent_type="task-calendar"
+- "What's my schedule today?" → use Task tool with subagent_type="task-calendar"
 - "Find the best laptop under $1000" → use Task tool with subagent_type="shopping"
->>>>>>> b9eaa246
 
 - Coordinate multiple agents in parallel when beneficial
 - Synthesize results from all agents
@@ -149,20 +138,16 @@
           'finance': financeAgentConfig,
           'research': researchAgentConfig,
           'notes': notesAgentConfig,
-<<<<<<< HEAD
           'task-calendar': taskCalendarAgentConfig,
           'budget-analyzer': budgetAnalyzerConfig,
           'productivity-optimizer': productivityOptimizerConfig,
           'meeting-coordinator': meetingCoordinatorConfig,
-=======
           'shopping': shoppingAgentConfig,
-          'budget-analyzer': budgetAnalyzerConfig,
           'product-specs-researcher': productSpecsResearcherConfig,
           'price-tracker': priceTrackerConfig,
           'review-analyzer': reviewAnalyzerConfig,
           'deal-finder': dealFinderConfig,
           'alternative-finder': alternativeFinderConfig,
->>>>>>> b9eaa246
         },
 
         // Connect MCP servers with user and investing data
