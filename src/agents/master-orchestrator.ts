--- conflicted
+++ resolved
@@ -20,19 +20,15 @@
   // type TaskOutput,
 } from '@anthropic-ai/claude-agent-sdk';
 import { userDataServer } from '../mcp-servers/user-data-server.js';
-<<<<<<< HEAD
+import { investingServer } from '../mcp-servers/investing-server.js';
 import { emailServer } from '../mcp-servers/email-server.js';
-import { financeAgentConfig, budgetAnalyzerConfig } from './finance-agent.js';
-import { researchAgentConfig } from './research-agent.js';
-import { notesAgentConfig } from './notes-agent.js';
-import { emailAgentConfig } from './email-agent.js';
-=======
-import { investingServer } from '../mcp-servers/investing-server.js';
 import { financeAgentConfig } from './finance-agent.js';
 import { budgetAnalyzerConfig } from './budget-analyzer.js';
 import { researchAgentConfig } from './research-agent.js';
 import { notesAgentConfig } from './notes-agent.js';
 import { investingAgentConfig } from './investing-agent.js';
+import { taskCalendarAgentConfig, productivityOptimizerConfig, meetingCoordinatorConfig } from './task-calendar-agent.js';
+import { emailAgentConfig } from './email-agent.js';
 import {
   shoppingAgentConfig,
   productSpecsResearcherConfig,
@@ -41,7 +37,6 @@
   dealFinderConfig,
   alternativeFinderConfig
 } from './shopping-agent.js';
->>>>>>> b9eaa246
 import { permissionManager } from '../lib/permissions.js';
 
 export interface AgentEvent {
@@ -106,19 +101,11 @@
   * investing: For investment analysis, portfolio tracking, stock research, market data (use when user mentions stocks, investments, portfolio, trading)
   * research: For web research, fact-checking, information gathering (use when user asks questions needing external knowledge)
   * notes: For accessing and managing user's notes and calendar (use when user references meetings, past conversations, saved info)
-<<<<<<< HEAD
+  * task-calendar: For task management, scheduling, time blocking, productivity tracking (use when user mentions tasks, deadlines, productivity, calendar scheduling)
   * email: For email management, inbox summaries, drafting replies, and email organization (use when user mentions email, inbox, messages, or wants to send emails)
-
-IMPORTANT: Always use the Task tool when delegating. Do not try to answer financial, research, notes, or email questions directly - delegate to the appropriate agent.
-
-Examples:
-- "How much did I spend on groceries?" → use Task tool with subagent_type="finance"
-- "Summarize my inbox" → use Task tool with subagent_type="email"
-- "Draft a reply to John's email" → use Task tool with subagent_type="email"
-=======
   * shopping: For product research, price comparison, deal finding, purchase recommendations (use when user mentions products, shopping, prices, purchases)
 
-IMPORTANT: Always use the Task tool when delegating. Do not try to answer investment, financial, research, or notes questions directly - delegate to the appropriate agent.
+IMPORTANT: Always use the Task tool when delegating. Do not try to answer investment, financial, research, notes, task management, or email questions directly - delegate to the appropriate agent.
 
 Examples:
 - "What's my portfolio performance?" → use Task tool with subagent_type="investing"
@@ -126,8 +113,11 @@
 - "Analyze Tesla stock" → use Task tool with subagent_type="investing"
 - "Help me optimize my budget" → use Task tool with subagent_type="budget-analyzer"
 - "What are my spending patterns?" → use Task tool with subagent_type="budget-analyzer"
+- "Create a task for project review" → use Task tool with subagent_type="task-calendar"
+- "What's my schedule today?" → use Task tool with subagent_type="task-calendar"
+- "Summarize my inbox" → use Task tool with subagent_type="email"
+- "Draft a reply to John's email" → use Task tool with subagent_type="email"
 - "Find the best laptop under $1000" → use Task tool with subagent_type="shopping"
->>>>>>> b9eaa246
 
 - Coordinate multiple agents in parallel when beneficial
 - Synthesize results from all agents
@@ -153,11 +143,11 @@
           'finance': financeAgentConfig,
           'research': researchAgentConfig,
           'notes': notesAgentConfig,
-<<<<<<< HEAD
+          'task-calendar': taskCalendarAgentConfig,
+          'productivity-optimizer': productivityOptimizerConfig,
+          'meeting-coordinator': meetingCoordinatorConfig,
           'email': emailAgentConfig,
-=======
           'shopping': shoppingAgentConfig,
->>>>>>> b9eaa246
           'budget-analyzer': budgetAnalyzerConfig,
           'product-specs-researcher': productSpecsResearcherConfig,
           'price-tracker': priceTrackerConfig,
@@ -166,17 +156,11 @@
           'alternative-finder': alternativeFinderConfig,
         },
 
-<<<<<<< HEAD
-        // Connect MCP servers with user data and email
-        mcpServers: {
-          'user-data': userDataServer,
-          'email': emailServer
-=======
-        // Connect MCP servers with user and investing data
+        // Connect MCP servers with user data, investing, and email
         mcpServers: {
           'user-data': userDataServer,
           'investing': investingServer,
->>>>>>> b9eaa246
+          'email': emailServer,
         },
 
         // Allow master to use Task tool for delegation plus basic tools
