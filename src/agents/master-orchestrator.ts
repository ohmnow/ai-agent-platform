--- conflicted
+++ resolved
@@ -28,10 +28,7 @@
 import { notesAgentConfig } from './notes-agent.js';
 import { investingAgentConfig } from './investing-agent.js';
 import { taskCalendarAgentConfig, productivityOptimizerConfig, meetingCoordinatorConfig } from './task-calendar-agent.js';
-<<<<<<< HEAD
 import { emailAgentConfig } from './email-agent.js';
-=======
->>>>>>> fa59b22c
 import {
   shoppingAgentConfig,
   productSpecsResearcherConfig,
@@ -105,16 +102,10 @@
   * research: For web research, fact-checking, information gathering (use when user asks questions needing external knowledge)
   * notes: For accessing and managing user's notes and calendar (use when user references meetings, past conversations, saved info)
   * task-calendar: For task management, scheduling, time blocking, productivity tracking (use when user mentions tasks, deadlines, productivity, calendar scheduling)
-<<<<<<< HEAD
   * email: For email management, inbox summaries, drafting replies, and email organization (use when user mentions email, inbox, messages, or wants to send emails)
   * shopping: For product research, price comparison, deal finding, purchase recommendations (use when user mentions products, shopping, prices, purchases)
 
 IMPORTANT: Always use the Task tool when delegating. Do not try to answer investment, financial, research, notes, task management, or email questions directly - delegate to the appropriate agent.
-=======
-  * shopping: For product research, price comparison, deal finding, purchase recommendations (use when user mentions products, shopping, prices, purchases)
-
-IMPORTANT: Always use the Task tool when delegating. Do not try to answer investment, financial, research, notes, or task management questions directly - delegate to the appropriate agent.
->>>>>>> fa59b22c
 
 Examples:
 - "What's my portfolio performance?" → use Task tool with subagent_type="investing"
@@ -124,11 +115,8 @@
 - "What are my spending patterns?" → use Task tool with subagent_type="budget-analyzer"
 - "Create a task for project review" → use Task tool with subagent_type="task-calendar"
 - "What's my schedule today?" → use Task tool with subagent_type="task-calendar"
-<<<<<<< HEAD
 - "Summarize my inbox" → use Task tool with subagent_type="email"
 - "Draft a reply to John's email" → use Task tool with subagent_type="email"
-=======
->>>>>>> fa59b22c
 - "Find the best laptop under $1000" → use Task tool with subagent_type="shopping"
 
 - Coordinate multiple agents in parallel when beneficial
@@ -156,13 +144,7 @@
           'research': researchAgentConfig,
           'notes': notesAgentConfig,
           'task-calendar': taskCalendarAgentConfig,
-<<<<<<< HEAD
-          'productivity-optimizer': productivityOptimizerConfig,
-          'meeting-coordinator': meetingCoordinatorConfig,
           'email': emailAgentConfig,
-          'shopping': shoppingAgentConfig,
-=======
->>>>>>> fa59b22c
           'budget-analyzer': budgetAnalyzerConfig,
           'productivity-optimizer': productivityOptimizerConfig,
           'meeting-coordinator': meetingCoordinatorConfig,
