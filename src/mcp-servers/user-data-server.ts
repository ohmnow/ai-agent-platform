--- conflicted
+++ resolved
@@ -203,7 +203,6 @@
   }
 );
 
-<<<<<<< HEAD
 // Tool: Manage tasks
 const manageTasks = tool(
   'manage_tasks',
@@ -239,7 +238,391 @@
           tags: args.tags || null,
           estimatedMinutes: args.estimatedMinutes || null,
           userId,
-=======
+        },
+      });
+
+      return {
+        content: [{
+          type: 'text',
+          text: `✅ Task created: "${task.title}" (ID: ${task.id})\nPriority: ${task.priority}\nDue: ${task.dueDate ? task.dueDate.toISOString().split('T')[0] : 'No due date'}`,
+        }],
+      };
+    }
+
+    if (args.action === 'update') {
+      if (!args.id) {
+        return { content: [{ type: 'text', text: 'Task ID is required for updating.' }] };
+      }
+
+      const updateData: any = {};
+      if (args.title) updateData.title = args.title;
+      if (args.description !== undefined) updateData.description = args.description;
+      if (args.priority) updateData.priority = args.priority as TaskPriority;
+      if (args.dueDate !== undefined) updateData.dueDate = args.dueDate ? new Date(args.dueDate) : null;
+      if (args.tags !== undefined) updateData.tags = args.tags;
+      if (args.estimatedMinutes !== undefined) updateData.estimatedMinutes = args.estimatedMinutes;
+      if (args.actualMinutes !== undefined) updateData.actualMinutes = args.actualMinutes;
+      if (args.status) updateData.status = args.status as TaskStatus;
+
+      try {
+        const task = await prisma.task.update({
+          where: { id: args.id, userId },
+          data: updateData,
+        });
+
+        return {
+          content: [{
+            type: 'text',
+            text: `📝 Task updated: "${task.title}"\nStatus: ${task.status}\nPriority: ${task.priority}`,
+          }],
+        };
+      } catch (error) {
+        return { content: [{ type: 'text', text: 'Task not found or access denied.' }] };
+      }
+    }
+
+    if (args.action === 'complete') {
+      if (!args.id) {
+        return { content: [{ type: 'text', text: 'Task ID is required for completing.' }] };
+      }
+
+      try {
+        const task = await prisma.task.update({
+          where: { id: args.id, userId },
+          data: {
+            status: TaskStatus.DONE,
+            completedAt: new Date(),
+            actualMinutes: args.actualMinutes || undefined,
+          },
+        });
+
+        return {
+          content: [{
+            type: 'text',
+            text: `🎉 Task completed: "${task.title}"\nTime spent: ${task.actualMinutes ? `${task.actualMinutes} minutes` : 'Not tracked'}`,
+          }],
+        };
+      } catch (error) {
+        return { content: [{ type: 'text', text: 'Task not found or access denied.' }] };
+      }
+    }
+
+    if (args.action === 'delete') {
+      if (!args.id) {
+        return { content: [{ type: 'text', text: 'Task ID is required for deleting.' }] };
+      }
+
+      try {
+        const task = await prisma.task.delete({
+          where: { id: args.id, userId },
+        });
+
+        return {
+          content: [{
+            type: 'text',
+            text: `🗑️ Task deleted: "${task.title}"`,
+          }],
+        };
+      } catch (error) {
+        return { content: [{ type: 'text', text: 'Task not found or access denied.' }] };
+      }
+    }
+
+    if (args.action === 'list') {
+      const where: any = { userId };
+      if (args.filterStatus) where.status = args.filterStatus as TaskStatus;
+      if (args.filterPriority) where.priority = args.filterPriority as TaskPriority;
+
+      const tasks = await prisma.task.findMany({
+        where,
+        orderBy: [
+          { status: 'asc' },
+          { priority: 'desc' },
+          { dueDate: 'asc' },
+        ],
+        take: 50,
+      });
+
+      if (tasks.length === 0) {
+        return {
+          content: [{
+            type: 'text',
+            text: 'No tasks found matching your criteria.',
+          }],
+        };
+      }
+
+      const formatted = tasks.map(task => {
+        const statusIcon = task.status === 'DONE' ? '✅' :
+                          task.status === 'IN_PROGRESS' ? '🔄' :
+                          task.status === 'CANCELLED' ? '❌' : '📝';
+
+        const priorityIcon = task.priority === 'URGENT' ? '🔴' :
+                           task.priority === 'HIGH' ? '🟠' :
+                           task.priority === 'MEDIUM' ? '🟡' : '🟢';
+
+        const dueText = task.dueDate ?
+          `Due: ${task.dueDate.toISOString().split('T')[0]}` : '';
+
+        return `${statusIcon} ${priorityIcon} **${task.title}** (${task.id})\n${task.description || ''}\n${dueText}\nTags: ${task.tags || 'None'}`;
+      }).join('\n\n');
+
+      return {
+        content: [{
+          type: 'text',
+          text: `Found ${tasks.length} task(s):\n\n${formatted}`,
+        }],
+      };
+    }
+
+    return { content: [{ type: 'text', text: 'Unknown action specified.' }] };
+  }
+);
+
+// Tool: Manage time blocks for calendar scheduling
+const manageTimeBlocks = tool(
+  'manage_time_blocks',
+  'Create and manage time blocks for productivity and meeting scheduling',
+  {
+    action: z.enum(['create', 'update', 'list', 'delete']).describe('Action to perform'),
+    id: z.string().optional().describe('Time block ID (required for update, delete)'),
+    title: z.string().optional().describe('Time block title'),
+    start: z.string().optional().describe('Start time (ISO string)'),
+    end: z.string().optional().describe('End time (ISO string)'),
+    taskId: z.string().optional().describe('Associated task ID'),
+    category: z.string().optional().describe('Category (e.g., "Deep Work", "Meetings", "Admin")'),
+    description: z.string().optional().describe('Block description'),
+    date: z.string().optional().describe('Filter by date (YYYY-MM-DD)'),
+  },
+  async (args) => {
+    const userId = 'user-001';
+
+    if (args.action === 'create') {
+      if (!args.title || !args.start || !args.end) {
+        return { content: [{ type: 'text', text: 'Title, start time, and end time are required.' }] };
+      }
+
+      const timeBlock = await prisma.timeBlock.create({
+        data: {
+          title: args.title,
+          start: new Date(args.start),
+          end: new Date(args.end),
+          taskId: args.taskId || null,
+          category: args.category || 'General',
+          description: args.description || null,
+          userId,
+        },
+      });
+
+      return {
+        content: [{
+          type: 'text',
+          text: `📅 Time block created: "${timeBlock.title}"\nWhen: ${timeBlock.start.toISOString()} to ${timeBlock.end.toISOString()}\nCategory: ${timeBlock.category}`,
+        }],
+      };
+    }
+
+    if (args.action === 'list') {
+      const where: any = { userId };
+
+      if (args.date) {
+        const searchDate = new Date(args.date);
+        const nextDay = new Date(searchDate);
+        nextDay.setDate(searchDate.getDate() + 1);
+
+        where.start = {
+          gte: searchDate,
+          lt: nextDay,
+        };
+      }
+
+      const blocks = await prisma.timeBlock.findMany({
+        where,
+        orderBy: { start: 'asc' },
+        take: 20,
+      });
+
+      if (blocks.length === 0) {
+        return {
+          content: [{
+            type: 'text',
+            text: 'No time blocks found.',
+          }],
+        };
+      }
+
+      const formatted = blocks.map(block => {
+        const duration = Math.round((block.end.getTime() - block.start.getTime()) / (1000 * 60));
+        return `⏰ **${block.title}** (${block.category})\n📅 ${block.start.toISOString()} to ${block.end.toISOString()}\n⏱️ Duration: ${duration} minutes\n${block.description || ''}`;
+      }).join('\n\n');
+
+      return {
+        content: [{
+          type: 'text',
+          text: `Found ${blocks.length} time block(s):\n\n${formatted}`,
+        }],
+      };
+    }
+
+    if (args.action === 'delete') {
+      if (!args.id) {
+        return { content: [{ type: 'text', text: 'Time block ID is required for deleting.' }] };
+      }
+
+      try {
+        const block = await prisma.timeBlock.delete({
+          where: { id: args.id, userId },
+        });
+
+        return {
+          content: [{
+            type: 'text',
+            text: `🗑️ Time block deleted: "${block.title}"`,
+          }],
+        };
+      } catch (error) {
+        return { content: [{ type: 'text', text: 'Time block not found or access denied.' }] };
+      }
+    }
+
+    return { content: [{ type: 'text', text: 'Unknown action or missing parameters.' }] };
+  }
+);
+
+// Tool: Track productivity and generate insights
+const trackProductivity = tool(
+  'track_productivity',
+  'Log productivity data and generate insights for better time management',
+  {
+    action: z.enum(['log', 'insights', 'summary']).describe('Action to perform'),
+    date: z.string().optional().describe('Date for logging or analysis (YYYY-MM-DD)'),
+    tasksCompleted: z.number().optional().describe('Number of tasks completed'),
+    timeSpent: z.number().optional().describe('Total time spent in minutes'),
+    focusRating: z.number().min(1).max(5).optional().describe('Focus quality rating (1-5)'),
+    notes: z.string().optional().describe('Reflection notes'),
+    period: z.enum(['week', 'month']).optional().describe('Period for insights'),
+  },
+  async (args) => {
+    const userId = 'user-001';
+
+    if (args.action === 'log') {
+      const logDate = args.date ? new Date(args.date) : new Date();
+      logDate.setHours(0, 0, 0, 0);
+
+      // Check if log already exists for this date
+      const existingLog = await prisma.productivityLog.findFirst({
+        where: {
+          userId,
+          date: logDate,
+        },
+      });
+
+      const logData = {
+        date: logDate,
+        tasksCompleted: args.tasksCompleted || 0,
+        timeSpent: args.timeSpent || 0,
+        focusRating: args.focusRating || null,
+        notes: args.notes || null,
+        userId,
+      };
+
+      let productivityLog;
+      if (existingLog) {
+        productivityLog = await prisma.productivityLog.update({
+          where: { id: existingLog.id },
+          data: logData,
+        });
+      } else {
+        productivityLog = await prisma.productivityLog.create({
+          data: logData,
+        });
+      }
+
+      return {
+        content: [{
+          type: 'text',
+          text: `📊 Productivity logged for ${logDate.toISOString().split('T')[0]}:\n✅ Tasks completed: ${productivityLog.tasksCompleted}\n⏰ Time spent: ${productivityLog.timeSpent} minutes\n🎯 Focus rating: ${productivityLog.focusRating || 'Not rated'}/5`,
+        }],
+      };
+    }
+
+    if (args.action === 'summary') {
+      const period = args.period || 'week';
+      const now = new Date();
+      const startDate = new Date();
+
+      if (period === 'week') {
+        startDate.setDate(now.getDate() - 7);
+      } else {
+        startDate.setDate(now.getDate() - 30);
+      }
+
+      const logs = await prisma.productivityLog.findMany({
+        where: {
+          userId,
+          date: {
+            gte: startDate,
+            lte: now,
+          },
+        },
+        orderBy: { date: 'desc' },
+      });
+
+      if (logs.length === 0) {
+        return {
+          content: [{
+            type: 'text',
+            text: `No productivity logs found for the past ${period}.`,
+          }],
+        };
+      }
+
+      const totalTasks = logs.reduce((sum, log) => sum + log.tasksCompleted, 0);
+      const totalTime = logs.reduce((sum, log) => sum + log.timeSpent, 0);
+      const avgFocus = logs.filter(log => log.focusRating).reduce((sum, log) => sum + (log.focusRating || 0), 0) / logs.filter(log => log.focusRating).length;
+
+      return {
+        content: [{
+          type: 'text',
+          text: `📈 Productivity Summary (Past ${period}):\n📝 Total tasks completed: ${totalTasks}\n⏰ Total time logged: ${Math.round(totalTime / 60)} hours\n🎯 Average focus rating: ${avgFocus ? avgFocus.toFixed(1) : 'Not rated'}/5\n📅 Days logged: ${logs.length}`,
+        }],
+      };
+    }
+
+    if (args.action === 'insights') {
+      // Get recent tasks and time data for insights
+      const recentTasks = await prisma.task.findMany({
+        where: {
+          userId,
+          completedAt: {
+            gte: new Date(Date.now() - 30 * 24 * 60 * 60 * 1000), // Last 30 days
+          },
+        },
+        orderBy: { completedAt: 'desc' },
+      });
+
+      const completionRate = recentTasks.length > 0 ?
+        (recentTasks.filter(t => t.status === 'DONE').length / recentTasks.length * 100) : 0;
+
+      const avgTimeEstimateAccuracy = recentTasks
+        .filter(t => t.estimatedMinutes && t.actualMinutes)
+        .map(t => Math.abs((t.estimatedMinutes! - t.actualMinutes!) / t.estimatedMinutes!) * 100);
+
+      const estimateAccuracy = avgTimeEstimateAccuracy.length > 0 ?
+        avgTimeEstimateAccuracy.reduce((a, b) => a + b, 0) / avgTimeEstimateAccuracy.length : 0;
+
+      return {
+        content: [{
+          type: 'text',
+          text: `💡 Productivity Insights:\n✅ Task completion rate: ${completionRate.toFixed(1)}%\n⏱️ Time estimation accuracy: ${estimateAccuracy > 0 ? `${(100 - estimateAccuracy).toFixed(1)}%` : 'Insufficient data'}\n📈 Total completed tasks (30d): ${recentTasks.filter(t => t.status === 'DONE').length}\n\n💭 Recommendations:\n${completionRate < 70 ? '• Consider breaking down large tasks into smaller ones\n' : ''}${estimateAccuracy > 30 ? '• Work on improving time estimates by tracking actual time\n' : ''}• Log daily productivity for better insights`,
+        }],
+      };
+    }
+
+    return { content: [{ type: 'text', text: 'Unknown action specified.' }] };
+  }
+);
+
 // Tool: Set budget for a category
 const setBudget = tool(
   'set_budget',
@@ -295,391 +678,12 @@
           period,
           startDate: start_date,
           endDate: calculatedEndDate,
->>>>>>> b9eaa246
         },
       });
 
       return {
         content: [{
           type: 'text',
-<<<<<<< HEAD
-          text: `✅ Task created: "${task.title}" (ID: ${task.id})\nPriority: ${task.priority}\nDue: ${task.dueDate ? task.dueDate.toISOString().split('T')[0] : 'No due date'}`,
-        }],
-      };
-    }
-
-    if (args.action === 'update') {
-      if (!args.id) {
-        return { content: [{ type: 'text', text: 'Task ID is required for updating.' }] };
-      }
-
-      const updateData: any = {};
-      if (args.title) updateData.title = args.title;
-      if (args.description !== undefined) updateData.description = args.description;
-      if (args.priority) updateData.priority = args.priority as TaskPriority;
-      if (args.dueDate !== undefined) updateData.dueDate = args.dueDate ? new Date(args.dueDate) : null;
-      if (args.tags !== undefined) updateData.tags = args.tags;
-      if (args.estimatedMinutes !== undefined) updateData.estimatedMinutes = args.estimatedMinutes;
-      if (args.actualMinutes !== undefined) updateData.actualMinutes = args.actualMinutes;
-      if (args.status) updateData.status = args.status as TaskStatus;
-
-      try {
-        const task = await prisma.task.update({
-          where: { id: args.id, userId },
-          data: updateData,
-        });
-
-        return {
-          content: [{
-            type: 'text',
-            text: `📝 Task updated: "${task.title}"\nStatus: ${task.status}\nPriority: ${task.priority}`,
-          }],
-        };
-      } catch (error) {
-        return { content: [{ type: 'text', text: 'Task not found or access denied.' }] };
-      }
-    }
-
-    if (args.action === 'complete') {
-      if (!args.id) {
-        return { content: [{ type: 'text', text: 'Task ID is required for completing.' }] };
-      }
-
-      try {
-        const task = await prisma.task.update({
-          where: { id: args.id, userId },
-          data: {
-            status: TaskStatus.DONE,
-            completedAt: new Date(),
-            actualMinutes: args.actualMinutes || undefined,
-          },
-        });
-
-        return {
-          content: [{
-            type: 'text',
-            text: `🎉 Task completed: "${task.title}"\nTime spent: ${task.actualMinutes ? `${task.actualMinutes} minutes` : 'Not tracked'}`,
-          }],
-        };
-      } catch (error) {
-        return { content: [{ type: 'text', text: 'Task not found or access denied.' }] };
-      }
-    }
-
-    if (args.action === 'delete') {
-      if (!args.id) {
-        return { content: [{ type: 'text', text: 'Task ID is required for deleting.' }] };
-      }
-
-      try {
-        const task = await prisma.task.delete({
-          where: { id: args.id, userId },
-        });
-
-        return {
-          content: [{
-            type: 'text',
-            text: `🗑️ Task deleted: "${task.title}"`,
-          }],
-        };
-      } catch (error) {
-        return { content: [{ type: 'text', text: 'Task not found or access denied.' }] };
-      }
-    }
-
-    if (args.action === 'list') {
-      const where: any = { userId };
-      if (args.filterStatus) where.status = args.filterStatus as TaskStatus;
-      if (args.filterPriority) where.priority = args.filterPriority as TaskPriority;
-
-      const tasks = await prisma.task.findMany({
-        where,
-        orderBy: [
-          { status: 'asc' },
-          { priority: 'desc' },
-          { dueDate: 'asc' },
-        ],
-        take: 50,
-      });
-
-      if (tasks.length === 0) {
-        return {
-          content: [{
-            type: 'text',
-            text: 'No tasks found matching your criteria.',
-          }],
-        };
-      }
-
-      const formatted = tasks.map(task => {
-        const statusIcon = task.status === 'DONE' ? '✅' :
-                          task.status === 'IN_PROGRESS' ? '🔄' :
-                          task.status === 'CANCELLED' ? '❌' : '📝';
-
-        const priorityIcon = task.priority === 'URGENT' ? '🔴' :
-                           task.priority === 'HIGH' ? '🟠' :
-                           task.priority === 'MEDIUM' ? '🟡' : '🟢';
-
-        const dueText = task.dueDate ?
-          `Due: ${task.dueDate.toISOString().split('T')[0]}` : '';
-
-        return `${statusIcon} ${priorityIcon} **${task.title}** (${task.id})\n${task.description || ''}\n${dueText}\nTags: ${task.tags || 'None'}`;
-      }).join('\n\n');
-
-      return {
-        content: [{
-          type: 'text',
-          text: `Found ${tasks.length} task(s):\n\n${formatted}`,
-        }],
-      };
-    }
-
-    return { content: [{ type: 'text', text: 'Unknown action specified.' }] };
-  }
-);
-
-// Tool: Manage time blocks for calendar scheduling
-const manageTimeBlocks = tool(
-  'manage_time_blocks',
-  'Create and manage time blocks for productivity and meeting scheduling',
-  {
-    action: z.enum(['create', 'update', 'list', 'delete']).describe('Action to perform'),
-    id: z.string().optional().describe('Time block ID (required for update, delete)'),
-    title: z.string().optional().describe('Time block title'),
-    start: z.string().optional().describe('Start time (ISO string)'),
-    end: z.string().optional().describe('End time (ISO string)'),
-    taskId: z.string().optional().describe('Associated task ID'),
-    category: z.string().optional().describe('Category (e.g., "Deep Work", "Meetings", "Admin")'),
-    description: z.string().optional().describe('Block description'),
-    date: z.string().optional().describe('Filter by date (YYYY-MM-DD)'),
-  },
-  async (args) => {
-    const userId = 'user-001';
-
-    if (args.action === 'create') {
-      if (!args.title || !args.start || !args.end) {
-        return { content: [{ type: 'text', text: 'Title, start time, and end time are required.' }] };
-      }
-
-      const timeBlock = await prisma.timeBlock.create({
-        data: {
-          title: args.title,
-          start: new Date(args.start),
-          end: new Date(args.end),
-          taskId: args.taskId || null,
-          category: args.category || 'General',
-          description: args.description || null,
-          userId,
-        },
-      });
-
-      return {
-        content: [{
-          type: 'text',
-          text: `📅 Time block created: "${timeBlock.title}"\nWhen: ${timeBlock.start.toISOString()} to ${timeBlock.end.toISOString()}\nCategory: ${timeBlock.category}`,
-        }],
-      };
-    }
-
-    if (args.action === 'list') {
-      const where: any = { userId };
-
-      if (args.date) {
-        const searchDate = new Date(args.date);
-        const nextDay = new Date(searchDate);
-        nextDay.setDate(searchDate.getDate() + 1);
-
-        where.start = {
-          gte: searchDate,
-          lt: nextDay,
-        };
-      }
-
-      const blocks = await prisma.timeBlock.findMany({
-        where,
-        orderBy: { start: 'asc' },
-        take: 20,
-      });
-
-      if (blocks.length === 0) {
-        return {
-          content: [{
-            type: 'text',
-            text: 'No time blocks found.',
-          }],
-        };
-      }
-
-      const formatted = blocks.map(block => {
-        const duration = Math.round((block.end.getTime() - block.start.getTime()) / (1000 * 60));
-        return `⏰ **${block.title}** (${block.category})\n📅 ${block.start.toISOString()} to ${block.end.toISOString()}\n⏱️ Duration: ${duration} minutes\n${block.description || ''}`;
-      }).join('\n\n');
-
-      return {
-        content: [{
-          type: 'text',
-          text: `Found ${blocks.length} time block(s):\n\n${formatted}`,
-        }],
-      };
-    }
-
-    if (args.action === 'delete') {
-      if (!args.id) {
-        return { content: [{ type: 'text', text: 'Time block ID is required for deleting.' }] };
-      }
-
-      try {
-        const block = await prisma.timeBlock.delete({
-          where: { id: args.id, userId },
-        });
-
-        return {
-          content: [{
-            type: 'text',
-            text: `🗑️ Time block deleted: "${block.title}"`,
-          }],
-        };
-      } catch (error) {
-        return { content: [{ type: 'text', text: 'Time block not found or access denied.' }] };
-      }
-    }
-
-    return { content: [{ type: 'text', text: 'Unknown action or missing parameters.' }] };
-  }
-);
-
-// Tool: Track productivity and generate insights
-const trackProductivity = tool(
-  'track_productivity',
-  'Log productivity data and generate insights for better time management',
-  {
-    action: z.enum(['log', 'insights', 'summary']).describe('Action to perform'),
-    date: z.string().optional().describe('Date for logging or analysis (YYYY-MM-DD)'),
-    tasksCompleted: z.number().optional().describe('Number of tasks completed'),
-    timeSpent: z.number().optional().describe('Total time spent in minutes'),
-    focusRating: z.number().min(1).max(5).optional().describe('Focus quality rating (1-5)'),
-    notes: z.string().optional().describe('Reflection notes'),
-    period: z.enum(['week', 'month']).optional().describe('Period for insights'),
-  },
-  async (args) => {
-    const userId = 'user-001';
-
-    if (args.action === 'log') {
-      const logDate = args.date ? new Date(args.date) : new Date();
-      logDate.setHours(0, 0, 0, 0);
-
-      // Check if log already exists for this date
-      const existingLog = await prisma.productivityLog.findFirst({
-        where: {
-          userId,
-          date: logDate,
-        },
-      });
-
-      const logData = {
-        date: logDate,
-        tasksCompleted: args.tasksCompleted || 0,
-        timeSpent: args.timeSpent || 0,
-        focusRating: args.focusRating || null,
-        notes: args.notes || null,
-        userId,
-      };
-
-      let productivityLog;
-      if (existingLog) {
-        productivityLog = await prisma.productivityLog.update({
-          where: { id: existingLog.id },
-          data: logData,
-        });
-      } else {
-        productivityLog = await prisma.productivityLog.create({
-          data: logData,
-        });
-      }
-
-      return {
-        content: [{
-          type: 'text',
-          text: `📊 Productivity logged for ${logDate.toISOString().split('T')[0]}:\n✅ Tasks completed: ${productivityLog.tasksCompleted}\n⏰ Time spent: ${productivityLog.timeSpent} minutes\n🎯 Focus rating: ${productivityLog.focusRating || 'Not rated'}/5`,
-        }],
-      };
-    }
-
-    if (args.action === 'summary') {
-      const period = args.period || 'week';
-      const now = new Date();
-      const startDate = new Date();
-
-      if (period === 'week') {
-        startDate.setDate(now.getDate() - 7);
-      } else {
-        startDate.setDate(now.getDate() - 30);
-      }
-
-      const logs = await prisma.productivityLog.findMany({
-        where: {
-          userId,
-          date: {
-            gte: startDate,
-            lte: now,
-          },
-        },
-        orderBy: { date: 'desc' },
-      });
-
-      if (logs.length === 0) {
-        return {
-          content: [{
-            type: 'text',
-            text: `No productivity logs found for the past ${period}.`,
-          }],
-        };
-      }
-
-      const totalTasks = logs.reduce((sum, log) => sum + log.tasksCompleted, 0);
-      const totalTime = logs.reduce((sum, log) => sum + log.timeSpent, 0);
-      const avgFocus = logs.filter(log => log.focusRating).reduce((sum, log) => sum + (log.focusRating || 0), 0) / logs.filter(log => log.focusRating).length;
-
-      return {
-        content: [{
-          type: 'text',
-          text: `📈 Productivity Summary (Past ${period}):\n📝 Total tasks completed: ${totalTasks}\n⏰ Total time logged: ${Math.round(totalTime / 60)} hours\n🎯 Average focus rating: ${avgFocus ? avgFocus.toFixed(1) : 'Not rated'}/5\n📅 Days logged: ${logs.length}`,
-        }],
-      };
-    }
-
-    if (args.action === 'insights') {
-      // Get recent tasks and time data for insights
-      const recentTasks = await prisma.task.findMany({
-        where: {
-          userId,
-          completedAt: {
-            gte: new Date(Date.now() - 30 * 24 * 60 * 60 * 1000), // Last 30 days
-          },
-        },
-        orderBy: { completedAt: 'desc' },
-      });
-
-      const completionRate = recentTasks.length > 0 ?
-        (recentTasks.filter(t => t.status === 'DONE').length / recentTasks.length * 100) : 0;
-
-      const avgTimeEstimateAccuracy = recentTasks
-        .filter(t => t.estimatedMinutes && t.actualMinutes)
-        .map(t => Math.abs((t.estimatedMinutes! - t.actualMinutes!) / t.estimatedMinutes!) * 100);
-
-      const estimateAccuracy = avgTimeEstimateAccuracy.length > 0 ?
-        avgTimeEstimateAccuracy.reduce((a, b) => a + b, 0) / avgTimeEstimateAccuracy.length : 0;
-
-      return {
-        content: [{
-          type: 'text',
-          text: `💡 Productivity Insights:\n✅ Task completion rate: ${completionRate.toFixed(1)}%\n⏱️ Time estimation accuracy: ${estimateAccuracy > 0 ? `${(100 - estimateAccuracy).toFixed(1)}%` : 'Insufficient data'}\n📈 Total completed tasks (30d): ${recentTasks.filter(t => t.status === 'DONE').length}\n\n💭 Recommendations:\n${completionRate < 70 ? '• Consider breaking down large tasks into smaller ones\n' : ''}${estimateAccuracy > 30 ? '• Work on improving time estimates by tracking actual time\n' : ''}• Log daily productivity for better insights`,
-        }],
-      };
-    }
-
-    return { content: [{ type: 'text', text: 'Unknown action specified.' }] };
-=======
           text: `Budget set successfully for ${category}: $${amount.toFixed(2)} per ${period} (from ${start_date} to ${calculatedEndDate})`,
         }],
       };
@@ -1132,25 +1136,23 @@
         text: report,
       }],
     };
->>>>>>> b9eaa246
   }
 );
 
 export const userDataServer = createSdkMcpServer({
   name: 'user-data',
   version: '2.0.0',
-<<<<<<< HEAD
-  tools: [analyzeTransactions, searchNotes, getCalendarEvents, manageTasks, manageTimeBlocks, trackProductivity],
-=======
   tools: [
     analyzeTransactions,
     searchNotes,
     getCalendarEvents,
+    manageTasks,
+    manageTimeBlocks,
+    trackProductivity,
     setBudget,
     getBudgets,
     checkBudgetStatus,
     analyzeSpendingPatterns,
     getBudgetRecommendations,
   ],
->>>>>>> b9eaa246
 });